--- conflicted
+++ resolved
@@ -25,6 +25,7 @@
 package io.github.benas.jpopulator.impl;
 
 import io.github.benas.jpopulator.randomizers.DateRangeRandomizer;
+
 import java.math.BigDecimal;
 import java.math.BigInteger;
 import java.util.Calendar;
@@ -34,14 +35,10 @@
 import java.util.concurrent.atomic.AtomicLong;
 
 import org.apache.commons.lang3.RandomStringUtils;
-<<<<<<< HEAD
-import org.apache.commons.math3.random.RandomDataGenerator;
 import org.joda.time.DateTime;
 import org.joda.time.LocalDate;
 import org.joda.time.LocalDateTime;
 import org.joda.time.LocalTime;
-=======
->>>>>>> d8d3eb44
 
 /**
  * This class is used to generate random value for java built-in types.
@@ -155,16 +152,16 @@
             return Calendar.getInstance();
         }
         if (type.equals(DateTime.class)) {
-        	return new DateTime(getRandomDate(DATE_INTERVAL));
+        	return new DateTime(dateRangeRandomizer.getRandomValue().getTime());
         }
         if (type.equals(LocalDate.class)) {
-        	return new LocalDate(getRandomDate(DATE_INTERVAL));
+        	return new LocalDate(dateRangeRandomizer.getRandomValue().getTime());
         }
         if (type.equals(LocalTime.class)) {
-        	return new LocalTime(getRandomDate(DATE_INTERVAL));
+        	return new LocalTime(dateRangeRandomizer.getRandomValue().getTime());
         }
         if (type.equals(LocalDateTime.class)) {
-        	return new LocalDateTime(getRandomDate(DATE_INTERVAL));
+        	return new LocalDateTime(dateRangeRandomizer.getRandomValue().getTime());
         }
 
         /*
